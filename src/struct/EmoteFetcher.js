const BTTVEmote = require('./BTTVEmote');
const Channel = require('./Channel');
const Collection = require('../util/Collection');
const Constants = require('../util/Constants');
const FFZEmote = require('./FFZEmote');
const request = require('request-promise');
const TwitchEmote = require('./TwitchEmote');

const options = {
    json: true
<<<<<<< HEAD
}
=======
};
>>>>>>> 0979d052

class EmoteFetcher {
    /**
     * Fetches and caches emotes.
     */
    constructor() {
        /**
         * Cached emotes.
         * Collectionped by emote code to Emote instance.
         * @type {Collection<string, Emote>}
         */
        this.emotes = new Collection();

        /**
         * Cached channels.
         * Collectionped by name to Channel instance.
         * @type {Collection<string, Channel>}
         */
        this.channels = new Collection();
    }

    /**
     * The global channel for both Twitch and BTTV.
     * @readonly
     * @type {?Channel}
     */
    get globalChannel() {
        return this.channels.get(null);
    }

    /**
     * Gets the raw Twitch emotes data for a channel.
     * @private
     * @param {int} id - Name of the channel.
     * @returns {Promise<Object[]>}
     */
    _getRawTwitchEmotes(id) {
        const endpoint = !id
            ? Constants.Twitch.Global
            : Constants.Twitch.Channel(id); // eslint-disable-line new-cap

        return request({ uri: endpoint, ...options });
    }

    /**
     * Converts and caches a raw twitch emote.
     * @private
     * @param {string} name - Name of the channel.
     * @param {Object} data - Raw data.
     * @returns {TwitchEmote}
     */
    _cacheTwitchEmote(name, data) {
        let channel = this.channels.get(name);
        if (!channel) {
            channel = new Channel(this, name);
            this.channels.set(name, channel);
        }

        const emote = new TwitchEmote(channel, data.id, data);
        this.emotes.set(emote.code, emote);
        channel.emotes.set(emote.code, emote);
        return emote;
    }

    /**
     * Gets the raw BTTV emotes data for a channel.
     * @private
     * @param {string} name - Name of the channel.
     * @returns {Promise<Object[]>}
     */
    _getRawBTTVEmotes(name) {
        const endpoint = !name
            ? Constants.BTTV.Global
            : Constants.BTTV.Channel(name); // eslint-disable-line new-cap

        return request({ uri: endpoint, ...options }).then(body => body.emotes);
    }

    /**
     * Converts and caches a raw BTTV emote.
     * @private
     * @param {string} name - Name of the channel.
     * @param {Object} data - Raw data.
     * @returns {BTTVEmote}
     */
    _cacheBTTVEmote(name, data) {
        let channel = this.channels.get(name);
        if (!channel) {
            channel = new Channel(this, name);
            this.channels.set(name, channel);
        }

        const emote = new BTTVEmote(channel, data.id, data);
        this.emotes.set(emote.code, emote);
        channel.emotes.set(emote.code, emote);
        return emote;
    }

    /**
     * Gets the raw FFZ emotes data for a channel.
     * @private
     * @param {string} name - Name of the channel.
     * @returns {Promise<Object[]>}
     */
    _getRawFFZEmotes(name) {
<<<<<<< HEAD
        const endpoint = Constants.FFZ.Channel(name)
        return request({ uri: endpoint, ...options }).then(body => { // eslint-disable-line new-cap
=======
        const endpoint = Constants.FFZ.Channel(name); // eslint-disable-line new-cap
        return request({ uri: endpoint, ...options }).then(body => {
>>>>>>> 0979d052
            const emotes = [];
            for (const key of Object.keys(body.sets)) {
                const set = body.sets[key];
                emotes.push(...set.emoticons);
            }

            return emotes;
        });
    }

    /**
     * Converts and caches a raw FFZ emote.
     * @private
     * @param {string} name - Name of the channel.
     * @param {Object} data - Raw data.
     * @returns {FFZEmote}
     */
    _cacheFFZEmote(name, data) {
        let channel = this.channels.get(name);
        if (!channel) {
            channel = new Channel(this, name);
            this.channels.set(name, channel);
        }

        const emote = new FFZEmote(channel, data.id, data);
        this.emotes.set(emote.code, emote);
        channel.emotes.set(emote.code, emote);
        return emote;
    }

    /**
     * Fetches the Twitch emotes for a channel.
     * Use `null` for the global emotes channel.
     * @param {int} [id=null] - ID of the channel.
     * @returns {Promise<Collection<string, TwitchEmote>>}
     */
    fetchTwitchEmotes(id = null) {
        return this._getRawTwitchEmotes(id).then(rawEmotes => {
            for (const data of rawEmotes.emotes) {
                this._cacheTwitchEmote(rawEmotes.channel_name, data);
            }

            return this.channels.get(rawEmotes.channel_name).emotes.filter(e => e.type === 'twitch');
        });
    }

    /**
     * Fetches the BTTV emotes for a channel.
     * Use `null` for the global emotes channel.
     * @param {string} [name=null] - Name of the channel.
     * @returns {Promise<Collection<string, BTTVEmote>>}
     */
    fetchBTTVEmotes(name = null) {
        return this._getRawBTTVEmotes(name).then(rawEmotes => {
            for (const data of rawEmotes) {
                this._cacheBTTVEmote(name, data);
            }

            return this.channels.get(name).emotes.filter(e => e.type === 'bttv');
        });
    }

    /**
     * Fetches the FFZ emotes for a channel.
     * @param {string} name - Name of the channel.
     * @returns {Promise<Collection<string, FFZEmote>>}
     */
    fetchFFZEmotes(name) {
        return this._getRawFFZEmotes(name).then(rawEmotes => {
            for (const data of rawEmotes) {
                this._cacheFFZEmote(name, data);
            }

            return this.channels.get(name).emotes.filter(e => e.type === 'ffz');
        });
    }
}

module.exports = EmoteFetcher;<|MERGE_RESOLUTION|>--- conflicted
+++ resolved
@@ -8,11 +8,7 @@
 
 const options = {
     json: true
-<<<<<<< HEAD
-}
-=======
 };
->>>>>>> 0979d052
 
 class EmoteFetcher {
     /**
@@ -118,13 +114,8 @@
      * @returns {Promise<Object[]>}
      */
     _getRawFFZEmotes(name) {
-<<<<<<< HEAD
-        const endpoint = Constants.FFZ.Channel(name)
-        return request({ uri: endpoint, ...options }).then(body => { // eslint-disable-line new-cap
-=======
         const endpoint = Constants.FFZ.Channel(name); // eslint-disable-line new-cap
         return request({ uri: endpoint, ...options }).then(body => {
->>>>>>> 0979d052
             const emotes = [];
             for (const key of Object.keys(body.sets)) {
                 const set = body.sets[key];
